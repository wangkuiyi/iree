--- conflicted
+++ resolved
@@ -164,12 +164,7 @@
         "nokokoro",
         "notap",
     ],
-<<<<<<< HEAD
     deps = INTREE_TENSORFLOW_PY_DEPS + NUMPY_DEPS + [
-=======
-    tf_hub_url = "https://tfhub.dev/google/imagenet/",
-    deps = INTREE_TENSORFLOW_PY_DEPS + INTREE_TF_HUB_DEPS + NUMPY_DEPS + [
->>>>>>> 6d2473bd
         "//integrations/tensorflow/bindings/python/pyiree/tf/support",
     ],
 )